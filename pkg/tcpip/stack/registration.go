--- conflicted
+++ resolved
@@ -74,10 +74,7 @@
 // transport protocol endpoints. RawTransportEndpoints receive the entire
 // packet - including the network and transport headers - as delivered to
 // netstack.
-<<<<<<< HEAD
 // TODO: These are responsible for setting headers.
-=======
->>>>>>> 0b569b7c
 type RawTransportEndpoint interface {
 	// HandlePacket is called by the stack when new packets arrive to
 	// this transport endpoint. The packet contains all data from the link
@@ -285,15 +282,9 @@
 // the data link layer.
 type NetworkDispatcher interface {
 	// DeliverNetworkPacket finds the appropriate network protocol endpoint
-<<<<<<< HEAD
 	// and hands the packet over for further processing. pb.LinkHeader should
 	// be set for packets that have ethernet headers.
 	DeliverNetworkPacket(linkEP LinkEndpoint, remote, local tcpip.LinkAddress, protocol tcpip.NetworkProtocolNumber, pb *buffer.PacketBuffer)
-=======
-	// and hands the packet over for further processing. linkHeader may have
-	// length 0 when the caller does not have ethernet data.
-	DeliverNetworkPacket(linkEP LinkEndpoint, remote, local tcpip.LinkAddress, protocol tcpip.NetworkProtocolNumber, vv buffer.VectorisedView, linkHeader buffer.View)
->>>>>>> 0b569b7c
 }
 
 // LinkEndpointCapabilities is the type associated with the capabilities
@@ -379,11 +370,7 @@
 	LinkEndpoint
 
 	// InjectInbound injects an inbound packet.
-<<<<<<< HEAD
 	InjectInbound(protocol tcpip.NetworkProtocolNumber, pb *buffer.PacketBuffer)
-=======
-	InjectInbound(protocol tcpip.NetworkProtocolNumber, vv buffer.VectorisedView)
->>>>>>> 0b569b7c
 
 	// InjectOutbound writes a fully formed outbound packet directly to the
 	// link.
