--- conflicted
+++ resolved
@@ -25,7 +25,6 @@
 package packet
 
 import (
-	"gvisor.dev/gvisor/pkg/sentry/kernel"
 	"gvisor.dev/gvisor/pkg/sync"
 	"gvisor.dev/gvisor/pkg/tcpip"
 	"gvisor.dev/gvisor/pkg/tcpip/buffer"
@@ -77,15 +76,7 @@
 	sndBufSize int
 	closed     bool
 	stats      tcpip.TransportEndpointStats `state:"nosave"`
-<<<<<<< HEAD
 	bound      bool
-
-=======
-  bound      bool
-  
->>>>>>> c42632e1
-	// task is the context to get uid and gid of the packet.
-	task *kernel.Task
 }
 
 // NewEndpoint returns a new packet endpoint.
@@ -403,6 +394,4 @@
 	return &ep.stats
 }
 
-func (e *endpoint) SetKernelTask(t *kernel.Task) {
-	e.task = t
-}+func (ep *endpoint) SetOwner(owner tcpip.PacketOwner) {}