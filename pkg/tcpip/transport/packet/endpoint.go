--- conflicted
+++ resolved
@@ -77,13 +77,10 @@
 	sndBufSize int
 	closed     bool
 	stats      tcpip.TransportEndpointStats `state:"nosave"`
-<<<<<<< HEAD
-
+  bound      bool
+  
 	// task is the context to get uid and gid of the packet.
 	task *kernel.Task
-=======
-	bound      bool
->>>>>>> b55f0e5d
 }
 
 // NewEndpoint returns a new packet endpoint.
